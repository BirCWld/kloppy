--- conflicted
+++ resolved
@@ -50,20 +50,6 @@
                     * slice(None, None)
                     + pm.match_shot(team=pm.same_as("recover.team"))
                 )
-<<<<<<< HEAD
-                * 2
-                | (
-                    pm.match_pass(
-                        success=True,
-                        team=pm.same_as("last_pass_of_team_a.team"),
-                    )
-                    * slice(None, 1)
-                    + pm.match_shot(
-                        team=pm.same_as("last_pass_of_team_a.team")
-                    )
-                )
-=======
->>>>>>> 71f95936
             ),
             capture="success",
         )
