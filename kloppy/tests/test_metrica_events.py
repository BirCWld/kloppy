--- conflicted
+++ resolved
@@ -46,28 +46,12 @@
         assert str(player) == "Track_11"
         assert player.position.name == "Goalkeeper"
 
-<<<<<<< HEAD
         assert dataset.metadata.periods[0].id == 1
         assert dataset.metadata.periods[0].start_timestamp == timedelta(
             seconds=18
         )
         assert dataset.metadata.periods[0].end_timestamp == timedelta(
             seconds=19.96
-=======
-        assert dataset.metadata.periods[0] == Period(
-            id=1,
-            start_timestamp=14.44,
-            end_timestamp=2783.76,
-        )
-        assert dataset.metadata.periods[1] == Period(
-            id=2,
-            start_timestamp=2803.6,
-            end_timestamp=5742.12,
->>>>>>> 7b8c03e5
-        )
-        assert (
-            dataset.metadata.periods[0].attacking_direction
-            == AttackingDirection.HOME_AWAY
         )
         assert dataset.metadata.periods[1].id == 2
         assert dataset.metadata.periods[1].start_timestamp == timedelta(
@@ -75,10 +59,6 @@
         )
         assert dataset.metadata.periods[1].end_timestamp == timedelta(
             seconds=27.96
-        )
-        assert (
-            dataset.metadata.periods[1].attacking_direction
-            == AttackingDirection.AWAY_HOME
         )
 
     def test_timestamps(self, dataset: EventDataset):
