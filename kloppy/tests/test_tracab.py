--- conflicted
+++ resolved
@@ -41,8 +41,7 @@
         assert dataset.dataset_type == DatasetType.TRACKING
         assert len(dataset.records) == 6
         assert len(dataset.metadata.periods) == 2
-<<<<<<< HEAD
-        assert dataset.metadata.orientation == Orientation.FIXED_HOME_AWAY
+        assert dataset.metadata.orientation == Orientation.HOME_AWAY
         assert dataset.metadata.periods[0].id == 1
         assert dataset.metadata.periods[0].start_timestamp == timedelta(
             seconds=100 / 25
@@ -50,33 +49,12 @@
         assert dataset.metadata.periods[0].end_timestamp == timedelta(
             seconds=102 / 25
         )
-        assert (
-            dataset.metadata.periods[0].attacking_direction
-            == AttackingDirection.HOME_AWAY
-        )
         assert dataset.metadata.periods[1].id == 2
         assert dataset.metadata.periods[1].start_timestamp == timedelta(
             seconds=200 / 25
-=======
-        assert dataset.metadata.orientation == Orientation.HOME_AWAY
-        assert dataset.metadata.periods[0] == Period(
-            id=1,
-            start_timestamp=4.0,
-            end_timestamp=4.08,
-        )
-
-        assert dataset.metadata.periods[1] == Period(
-            id=2,
-            start_timestamp=8.0,
-            end_timestamp=8.08,
->>>>>>> 7b8c03e5
         )
         assert dataset.metadata.periods[1].end_timestamp == timedelta(
             seconds=202 / 25
-        )
-        assert (
-            dataset.metadata.periods[1].attacking_direction
-            == AttackingDirection.AWAY_HOME
         )
 
         # Check frame ids and timestamps
