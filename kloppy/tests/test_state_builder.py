--- conflicted
+++ resolved
@@ -93,12 +93,8 @@
             events_per_formation_change[str(formation)] = len(events)
 
         # inspect FormationChangeEvent usage and formation state_builder
-<<<<<<< HEAD
         assert events_per_formation_change["4-1-4-1"] == 3090
-=======
-        assert events_per_formation_change["4-1-4-1"] == 3085
->>>>>>> ffcca1cd
-        assert events_per_formation_change["4-4-2"] == 957
+        assert events_per_formation_change["4-4-2"] == 958
 
         assert dataset.metadata.teams[0].starting_formation == FormationType(
             "4-4-2"
