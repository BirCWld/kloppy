--- conflicted
+++ resolved
@@ -32,11 +32,7 @@
             "0-0": 2909,
             "1-0": 717,
             "2-0": 405,
-<<<<<<< HEAD
-            "3-0": 5,
-=======
-            "3-0": 8,
->>>>>>> ec18671e
+            "3-0": 10,
         }
 
     def test_sequence_state_builder(self, base_dir):
@@ -96,13 +92,8 @@
             events_per_formation_change[str(formation)] = len(events)
 
         # inspect FormationChangeEvent usage and formation state_builder
-<<<<<<< HEAD
-        assert events_per_formation_change["4-1-4-1"] == 3074
-        assert events_per_formation_change["4-4-2"] == 951
-=======
         assert events_per_formation_change["4-1-4-1"] == 3085
-        assert events_per_formation_change["4-4-2"] == 954
->>>>>>> ec18671e
+        assert events_per_formation_change["4-4-2"] == 956
 
         assert dataset.metadata.teams[0].starting_formation == FormationType(
             "4-4-2"
