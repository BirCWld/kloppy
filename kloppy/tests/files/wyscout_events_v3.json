{
  "coaches": {
    "3166": {
      "coach": {
        "birthArea": {
          "alpha2code": "HR",
          "alpha3code": "HRV",
          "id": 191,
          "name": "Croatia"
        },
        "birthDate": "1969-02-20",
        "currentTeamId": 3166,
        "firstName": "Siniša",
        "gender": "male",
        "gsmId": 110818,
        "lastName": "Mihajlović",
        "middleName": "",
        "passportArea": {
          "alpha2code": "RS",
          "alpha3code": "SRB",
          "id": 688,
          "name": "Serbia"
        },
        "shortName": "S. Mihajlović",
        "status": "active",
        "wyId": 210120
      }
    },
    "3185": {
      "coach": {
        "birthArea": {
          "alpha2code": "IT",
          "alpha3code": "ITA",
          "id": 380,
          "name": "Italy"
        },
        "birthDate": "1976-02-14",
        "currentTeamId": 0,
        "firstName": "Moreno",
        "gender": "male",
        "gsmId": 423455,
        "lastName": "Longo",
        "middleName": "",
        "passportArea": {
          "alpha2code": "IT",
          "alpha3code": "ITA",
          "id": 380,
          "name": "Italy"
        },
        "shortName": "M. Longo",
        "status": "active",
        "wyId": 400257
      }
    }
  },
  "events": [
    {
      "id": 663292348,
      "location": {
        "x": 52,
        "y": 47
      },
      "matchId": 2852835,
      "matchPeriod": "1H",
      "matchTimestamp": "00:00:01.849",
      "minute": 0,
      "opponentTeam": {
        "formation": "4-2-3-1",
        "id": 3166,
        "name": "Bologna"
      },
      "pass": {
        "accurate": false,
        "angle": -51,
        "endLocation": {
          "x": 60,
          "y": 32
        },
        "length": 13.21,
        "recipient": {
          "id": 20623,
          "name": "R. Soriano",
          "position": "AMF"
        }
      },
      "player": {
        "id": 21123,
        "name": "S. Verdi",
        "position": "CF"
      },
      "possession": {
        "duration": "0.5815605",
        "endLocation": {
          "x": 40,
          "y": 68
        },
        "eventIndex": 0,
        "eventsNumber": 1,
        "id": 663292348,
        "startLocation": {
          "x": 52,
          "y": 47
        },
        "team": {
          "formation": "3-4-3",
          "id": 3185,
          "name": "Torino"
        },
        "types": []
      },
      "relatedEventId": 663291836,
      "second": 1,
      "team": {
        "formation": "3-4-3",
        "id": 3185,
        "name": "Torino"
      },
      "type": {
        "primary": "pass",
        "secondary": [
          "lateral_pass",
          "loss",
          "short_or_medium_pass"
        ]
      },
      "videoTimestamp": "2.849673"
    },
    {
      "id": 663291836,
      "location": {
        "x": 40,
        "y": 68
      },
      "matchId": 2852835,
      "matchPeriod": "1H",
      "matchTimestamp": "00:00:03.012",
      "minute": 0,
      "opponentTeam": {
        "formation": "3-4-3",
        "id": 3185,
        "name": "Torino"
      },
      "pass": {
        "accurate": true,
        "angle": 120,
        "endLocation": {
          "x": 36,
          "y": 78
        },
        "length": 7.99,
        "recipient": {
          "id": 22377,
          "name": "I. M'baye",
          "position": "RB"
        }
      },
      "player": {
        "id": 20623,
        "name": "R. Soriano",
        "position": "AMF"
      },
      "possession": {
        "attack": {
          "flank": "right",
          "withGoal": false,
          "withShot": false,
          "withShotOnGoal": false,
          "xg": 0
        },
        "duration": "28.0201355",
        "endLocation": {
          "x": 83,
          "y": 0
        },
        "eventIndex": 0,
        "eventsNumber": 14,
        "id": 663291836,
        "startLocation": {
          "x": 40,
          "y": 68
        },
        "team": {
          "formation": "4-2-3-1",
          "id": 3166,
          "name": "Bologna"
        },
        "types": [
          "attack"
        ]
      },
      "relatedEventId": 663291837,
      "second": 3,
      "team": {
        "formation": "4-2-3-1",
        "id": 3166,
        "name": "Bologna"
      },
      "type": {
        "primary": "interception",
        "secondary": [
          "pass",
          "recovery",
          "counterpressing_recovery",
          "short_or_medium_pass"
        ]
      },
      "videoTimestamp": "4.012794"
    },
    {
      "id": 663291837,
      "location": {
        "x": 36,
        "y": 78
      },
      "matchId": 2852835,
      "matchPeriod": "1H",
      "matchTimestamp": "00:00:05.417",
      "minute": 0,
      "opponentTeam": {
        "formation": "3-4-3",
        "id": 3185,
        "name": "Torino"
      },
      "pass": {
        "accurate": true,
        "angle": -128,
        "endLocation": {
          "x": 23,
          "y": 52
        },
        "length": 22.34,
        "recipient": {
          "id": 20583,
          "name": "Danilo",
          "position": "RCB"
        }
      },
      "player": {
        "id": 22377,
        "name": "I. M'baye",
        "position": "RB"
      },
      "possession": {
        "attack": {
          "flank": "right",
          "withGoal": false,
          "withShot": false,
          "withShotOnGoal": false,
          "xg": 0
        },
        "duration": "28.0201355",
        "endLocation": {
          "x": 83,
          "y": 0
        },
        "eventIndex": 1,
        "eventsNumber": 14,
        "id": 663291836,
        "startLocation": {
          "x": 40,
          "y": 68
        },
        "team": {
          "formation": "4-2-3-1",
          "id": 3166,
          "name": "Bologna"
        },
        "types": [
          "attack"
        ]
      },
      "relatedEventId": 663291838,
      "second": 5,
      "team": {
        "formation": "4-2-3-1",
        "id": 3166,
        "name": "Bologna"
      },
      "type": {
        "primary": "pass",
        "secondary": [
          "lateral_pass",
          "short_or_medium_pass"
        ]
      },
      "videoTimestamp": "6.417876"
    },
    {
      "id": 663291838,
      "location": {
        "x": 23,
        "y": 52
      },
      "matchId": 2852835,
      "matchPeriod": "1H",
      "matchTimestamp": "00:00:07.148",
      "minute": 0,
      "opponentTeam": {
        "formation": "3-4-3",
        "id": 3185,
        "name": "Torino"
      },
      "pass": {
        "accurate": true,
        "angle": -105,
        "endLocation": {
          "x": 18,
          "y": 23
        },
        "length": 20.41,
        "recipient": {
          "id": 3473,
          "name": "G. Medel",
          "position": "LCB"
        }
      },
      "player": {
        "id": 20583,
        "name": "Danilo",
        "position": "RCB"
      },
      "possession": {
        "attack": {
          "flank": "right",
          "withGoal": false,
          "withShot": false,
          "withShotOnGoal": false,
          "xg": 0
        },
        "duration": "28.0201355",
        "endLocation": {
          "x": 83,
          "y": 0
        },
        "eventIndex": 2,
        "eventsNumber": 14,
        "id": 663291836,
        "startLocation": {
          "x": 40,
          "y": 68
        },
        "team": {
          "formation": "4-2-3-1",
          "id": 3166,
          "name": "Bologna"
        },
        "types": [
          "attack"
        ]
      },
      "relatedEventId": 663291839,
      "second": 7,
      "team": {
        "formation": "4-2-3-1",
        "id": 3166,
        "name": "Bologna"
      },
      "type": {
        "primary": "pass",
        "secondary": [
          "lateral_pass",
          "short_or_medium_pass"
        ]
      },
      "videoTimestamp": "8.148438"
    },
    {
      "id": 663291840,
      "type": {
        "primary": "corner",
        "secondary": [
          "shot"
        ]
      },
      "location": {
        "x": 100,
        "y": 0
      },
      "matchId": 2852835,
      "matchPeriod": "1H",
      "matchTimestamp": "00:00:08.295",
      "minute": 0,
      "opponentTeam": {
        "formation": "3-4-3",
        "id": 3185,
        "name": "Torino"
      },
      "shot": {
        "bodyPart": null,
        "isGoal": false,
        "onTarget": false,
        "goalZone": "",
        "xg": 0.00275,
        "postShotXg": 0.001166,
        "goalkeeperActionId": 1471069926,
        "goalkeeper": {
          "id": 776560,
          "name": "E. Berisha"
        }
      },
      "player": {
        "id": 20583,
        "name": "Danilo",
        "position": "RCB"
      },
      "possession": {
        "id": 663291837,
        "duration": "1.261821",
        "types": [
          "corner",
          "set_piece_attack"
        ],
        "eventsNumber": 1,
        "eventIndex": 0,
        "startLocation": {
          "x": 100,
          "y": 0
        },
        "endLocation": {
          "x": 98,
          "y": 55
        },
        "team": {
          "formation": "4-2-3-1",
          "id": 3166,
          "name": "Bologna"
        },
        "attack": null
      },
      "second": 8,
      "team": {
        "formation": "4-2-3-1",
        "id": 3166,
        "name": "Bologna"
      },
      "videoTimestamp": "8.148438"
    },
    {
<<<<<<< HEAD
      "id": 663291421,
      "type": {
        "primary": "duel",
        "secondary": [
          "ground_duel",
          "offensive_duel",
          "loose_ball_duel"
        ]
      },
      "location": {
        "x": 95,
        "y": 7
      },
      "matchId": 2852835,
      "matchPeriod": "1H",
      "matchTimestamp": "00:00:08.295",
      "minute": 0,
      "opponentTeam": {
        "formation": "3-4-3",
        "id": 3185,
        "name": "Torino"
      },
      "shot": null,
      "groundDuel": {
        "opponent": {
          "id": 636942,
          "name": "N. Ngoy",
          "position": "RCB3"
        },
        "duelType": "offensive_duel",
        "keptPossession": true,
        "progressedWithBall": true,
        "stoppedProgress": null,
        "recoveredPossession": null,
        "takeOn": false,
        "side": null,
        "relatedDuelId": 1331978561
      },
      "aerialDuel": null,
      "player": {
        "id": 20583,
        "name": "Danilo",
        "position": "RCB"
      },
      "possession": {
        "id": 663291837,
        "duration": "1.261821",
        "types": [
          "corner",
          "set_piece_attack"
        ],
        "eventsNumber": 1,
        "eventIndex": 0,
        "startLocation": {
          "x": 100,
          "y": 0
        },
        "endLocation": {
          "x": 98,
          "y": 55
        },
        "team": {
          "formation": "4-2-3-1",
          "id": 3166,
          "name": "Bologna"
        },
        "attack": null
      },
      "second": 8,
      "team": {
        "formation": "4-2-3-1",
        "id": 3166,
        "name": "Bologna"
      },
      "videoTimestamp": "8.148438"
    },
    {
      "id": 663291840,
      "type": {
        "primary": "duel",
        "secondary": [
          "aerial_duel",
          "loss"
        ]
      },
      "location": {
        "x": 96,
        "y": 39
      },
      "matchId": 2852835,
      "matchPeriod": "1H",
      "matchTimestamp": "00:00:08.295",
      "minute": 0,
      "opponentTeam": {
        "formation": "3-4-3",
        "id": 3185,
        "name": "Torino"
      },
      "shot": null,
      "groundDuel": null,
      "aerialDuel": {
        "opponent": {
          "id": 0,
          "name": null,
          "position": null,
          "height": null
        },
        "firstTouch": true,
        "height": 185,
        "relatedDuelId": 1331979623
      },
      "player": {
        "id": 20583,
        "name": "Danilo",
        "position": "RCB"
      },
      "possession": {
        "id": 663291837,
        "duration": "1.261821",
        "types": [
          "corner",
          "set_piece_attack"
        ],
        "eventsNumber": 1,
        "eventIndex": 0,
        "startLocation": {
          "x": 100,
          "y": 0
        },
        "endLocation": {
          "x": 98,
          "y": 55
        },
        "team": {
          "formation": "4-2-3-1",
          "id": 3166,
          "name": "Bologna"
        },
        "attack": null
      },
      "second": 8,
      "team": {
        "formation": "4-2-3-1",
        "id": 3166,
        "name": "Bologna"
      },
      "videoTimestamp": "8.148438"
    },
    {
      "id": 663291840,
      "type": {
        "primary": "duel",
        "secondary": [
          "loose_ball_duel",
          "sliding_tackle"
        ]
      },
      "location": {
        "x": 26,
        "y": 32
      },
      "matchId": 2852835,
      "matchPeriod": "1H",
      "matchTimestamp": "00:00:08.295",
      "minute": 0,
      "opponentTeam": {
        "formation": "3-4-3",
        "id": 3185,
        "name": "Torino"
      },
      "shot": null,
      "groundDuel": null,
      "aerialDuel": null,
      "player": {
        "id": 20583,
        "name": "Danilo",
        "position": "RCB"
      },
      "possession": {
        "id": 663291837,
        "duration": "1.261821",
        "types": [
          "corner",
          "set_piece_attack"
        ],
        "eventsNumber": 1,
        "eventIndex": 0,
        "startLocation": {
          "x": 100,
          "y": 0
        },
        "endLocation": {
          "x": 98,
          "y": 55
        },
        "team": {
          "formation": "4-2-3-1",
          "id": 3166,
          "name": "Bologna"
        },
        "attack": null
      },
      "second": 8,
      "team": {
        "formation": "4-2-3-1",
        "id": 3166,
        "name": "Bologna"
      },
      "videoTimestamp": "8.148438"
=======
        "id": 663291842,
        "minute": 0,
        "matchId": 2852835,
        "matchPeriod": "1H",
        "matchTimestamp": "00:20:47.357",
        "videoTimestamp": "1248.357802",
        "minute": 20,
        "second": 47,
        "relatedEventId": 1345263904,
        "type": {
            "primary": "clearance",
            "secondary": [
                "head_pass",
                "loss"
            ]
        },
        "location": {
            "x": 21,
            "y": 7
        },
        "team": {
            "formation": "4-2-3-1",
            "id": 3166,
            "name": "Bologna"
        },
        "opponentTeam": {
            "formation": "3-4-3",
            "id": 3185,
            "name": "Torino"
        },
        "player": {
            "id": 20583,
            "name": "Danilo",
            "position": "RCB"
        },
        "pass": null,
        "shot": null,
        "groundDuel": null,
        "aerialDuel": null,
        "infraction": null,
        "carry": null,
        "possession": {
            "id": 1345264932,
            "duration": "0.8534285",
            "types": [],
            "eventsNumber": 2,
            "eventIndex": 0,
            "startLocation": {
                "x": 21,
                "y": 7
            },
            "endLocation": {
                "x": 25,
                "y": 0
            },
            "team": {
                "id": 3166,
                "name": "Bologna",
                "formation": "4-3-3"
            },
            "attack": null
        }
>>>>>>> 63153353
    }
  ],
  "formations": {
    "3166": {
      "1H": {
        "1": {
          "4-2-3-1": {
            "endSec": 2947,
            "id": 2506765,
            "matchPeriod": "1H",
            "players": [
              {
                "22377": {
                  "playerId": 22377,
                  "position": "rb"
                }
              },
              {
                "39": {
                  "playerId": 39,
                  "position": "lb"
                }
              },
              {
                "556015": {
                  "playerId": 556015,
                  "position": "ramf"
                }
              },
              {
                "21296": {
                  "playerId": 21296,
                  "position": "cf"
                }
              },
              {
                "20583": {
                  "playerId": 20583,
                  "position": "rcb"
                }
              },
              {
                "439889": {
                  "playerId": 439889,
                  "position": "rdmf"
                }
              },
              {
                "20623": {
                  "playerId": 20623,
                  "position": "amf"
                }
              },
              {
                "99430": {
                  "playerId": 99430,
                  "position": "gk"
                }
              },
              {
                "3473": {
                  "playerId": 3473,
                  "position": "lcb"
                }
              },
              {
                "347525": {
                  "playerId": 347525,
                  "position": "ldmf"
                }
              },
              {
                "491409": {
                  "playerId": 491409,
                  "position": "lamf"
                }
              }
            ],
            "scheme": "4-2-3-1",
            "startSec": 1
          }
        }
      },
      "2H": {
        "0": {
          "4-2-3-1": {
            "endSec": 4541,
            "id": 2506820,
            "matchPeriod": "2H",
            "players": [
              {
                "20623": {
                  "playerId": 20623,
                  "position": "amf"
                }
              },
              {
                "99430": {
                  "playerId": 99430,
                  "position": "gk"
                }
              },
              {
                "3473": {
                  "playerId": 3473,
                  "position": "lcb"
                }
              },
              {
                "347525": {
                  "playerId": 347525,
                  "position": "ldmf"
                }
              },
              {
                "22578": {
                  "playerId": 22578,
                  "position": "lamf"
                }
              },
              {
                "22377": {
                  "playerId": 22377,
                  "position": "rb"
                }
              },
              {
                "39": {
                  "playerId": 39,
                  "position": "lb"
                }
              },
              {
                "556015": {
                  "playerId": 556015,
                  "position": "ramf"
                }
              },
              {
                "86316": {
                  "playerId": 86316,
                  "position": "cf"
                }
              },
              {
                "20583": {
                  "playerId": 20583,
                  "position": "rcb"
                }
              },
              {
                "439889": {
                  "playerId": 439889,
                  "position": "rdmf"
                }
              }
            ],
            "scheme": "4-2-3-1",
            "startSec": 0
          }
        },
        "1595": {
          "4-1-4-1": {
            "endSec": 6440,
            "id": 2506833,
            "matchPeriod": "2H",
            "players": [
              {
                "99430": {
                  "playerId": 99430,
                  "position": "gk"
                }
              },
              {
                "3473": {
                  "playerId": 3473,
                  "position": "lcb"
                }
              },
              {
                "556015": {
                  "playerId": 556015,
                  "position": "rw"
                }
              },
              {
                "22578": {
                  "playerId": 22578,
                  "position": "lw"
                }
              },
              {
                "22377": {
                  "playerId": 22377,
                  "position": "rb"
                }
              },
              {
                "39": {
                  "playerId": 39,
                  "position": "lb"
                }
              },
              {
                "20623": {
                  "playerId": 20623,
                  "position": "rcmf"
                }
              },
              {
                "86316": {
                  "playerId": 86316,
                  "position": "cf"
                }
              },
              {
                "20583": {
                  "playerId": 20583,
                  "position": "rcb"
                }
              },
              {
                "496214": {
                  "playerId": 496214,
                  "position": "dmf"
                }
              },
              {
                "476177": {
                  "playerId": 476177,
                  "position": "lcmf"
                }
              }
            ],
            "scheme": "4-1-4-1",
            "startSec": 1595
          }
        },
        "1899": {
          "4-1-4-1": {
            "endSec": 7761,
            "id": 2506837,
            "matchPeriod": "2H",
            "players": [
              {
                "22377": {
                  "playerId": 22377,
                  "position": "rb"
                }
              },
              {
                "39": {
                  "playerId": 39,
                  "position": "lb"
                }
              },
              {
                "20623": {
                  "playerId": 20623,
                  "position": "rcmf"
                }
              },
              {
                "86316": {
                  "playerId": 86316,
                  "position": "cf"
                }
              },
              {
                "20583": {
                  "playerId": 20583,
                  "position": "rcb"
                }
              },
              {
                "496214": {
                  "playerId": 496214,
                  "position": "dmf"
                }
              },
              {
                "476177": {
                  "playerId": 476177,
                  "position": "lcmf"
                }
              },
              {
                "99430": {
                  "playerId": 99430,
                  "position": "gk"
                }
              },
              {
                "3473": {
                  "playerId": 3473,
                  "position": "lcb"
                }
              },
              {
                "512740": {
                  "playerId": 512740,
                  "position": "rw"
                }
              },
              {
                "22578": {
                  "playerId": 22578,
                  "position": "lw"
                }
              }
            ],
            "scheme": "4-1-4-1",
            "startSec": 1899
          }
        }
      }
    },
    "3185": {
      "1H": {
        "1": {
          "3-4-3": {
            "endSec": 3216,
            "id": 2506814,
            "matchPeriod": "1H",
            "players": [
              {
                "25523": {
                  "playerId": 25523,
                  "position": "cb"
                }
              },
              {
                "237269": {
                  "playerId": 237269,
                  "position": "rcmf"
                }
              },
              {
                "22202": {
                  "playerId": 22202,
                  "position": "rwf"
                }
              },
              {
                "21158": {
                  "playerId": 21158,
                  "position": "gk"
                }
              },
              {
                "475319": {
                  "playerId": 475319,
                  "position": "lcb3"
                }
              },
              {
                "14903": {
                  "playerId": 14903,
                  "position": "lcmf"
                }
              },
              {
                "21123": {
                  "playerId": 21123,
                  "position": "cf"
                }
              },
              {
                "22883": {
                  "playerId": 22883,
                  "position": "rcb3"
                }
              },
              {
                "339791": {
                  "playerId": 339791,
                  "position": "rwb"
                }
              },
              {
                "101742": {
                  "playerId": 101742,
                  "position": "lwb"
                }
              },
              {
                "21234": {
                  "playerId": 21234,
                  "position": "lwf"
                }
              }
            ],
            "scheme": "3-4-3",
            "startSec": 1
          }
        }
      },
      "2H": {
        "269": {
          "3-4-3": {
            "endSec": 4522,
            "id": 2506841,
            "matchPeriod": "2H",
            "players": [
              {
                "240378": {
                  "playerId": 240378,
                  "position": "lwb"
                }
              },
              {
                "21234": {
                  "playerId": 21234,
                  "position": "lwf"
                }
              },
              {
                "25523": {
                  "playerId": 25523,
                  "position": "cb"
                }
              },
              {
                "237269": {
                  "playerId": 237269,
                  "position": "rcmf"
                }
              },
              {
                "22202": {
                  "playerId": 22202,
                  "position": "rwf"
                }
              },
              {
                "21158": {
                  "playerId": 21158,
                  "position": "gk"
                }
              },
              {
                "475319": {
                  "playerId": 475319,
                  "position": "lcb3"
                }
              },
              {
                "14903": {
                  "playerId": 14903,
                  "position": "lcmf"
                }
              },
              {
                "21123": {
                  "playerId": 21123,
                  "position": "cf"
                }
              },
              {
                "22883": {
                  "playerId": 22883,
                  "position": "rcb3"
                }
              },
              {
                "339791": {
                  "playerId": 339791,
                  "position": "rwb"
                }
              }
            ],
            "scheme": "3-4-3",
            "startSec": 269
          }
        },
        "1307": {
          "3-4-3": {
            "endSec": 6114,
            "id": 2506850,
            "matchPeriod": "2H",
            "players": [
              {
                "25523": {
                  "playerId": 25523,
                  "position": "cb"
                }
              },
              {
                "237269": {
                  "playerId": 237269,
                  "position": "rcmf"
                }
              },
              {
                "22202": {
                  "playerId": 22202,
                  "position": "rwf"
                }
              },
              {
                "21158": {
                  "playerId": 21158,
                  "position": "gk"
                }
              },
              {
                "475319": {
                  "playerId": 475319,
                  "position": "lcb3"
                }
              },
              {
                "14903": {
                  "playerId": 14903,
                  "position": "lcmf"
                }
              },
              {
                "21123": {
                  "playerId": 21123,
                  "position": "cf"
                }
              },
              {
                "22883": {
                  "playerId": 22883,
                  "position": "rcb3"
                }
              },
              {
                "240378": {
                  "playerId": 240378,
                  "position": "rwb"
                }
              },
              {
                "339791": {
                  "playerId": 339791,
                  "position": "lwb"
                }
              },
              {
                "21234": {
                  "playerId": 21234,
                  "position": "lwf"
                }
              }
            ],
            "scheme": "3-4-3",
            "startSec": 1307
          }
        },
        "1861": {
          "3-4-3": {
            "endSec": 7596,
            "id": 2506852,
            "matchPeriod": "2H",
            "players": [
              {
                "21158": {
                  "playerId": 21158,
                  "position": "gk"
                }
              },
              {
                "475319": {
                  "playerId": 475319,
                  "position": "lcb3"
                }
              },
              {
                "14903": {
                  "playerId": 14903,
                  "position": "lcmf"
                }
              },
              {
                "21123": {
                  "playerId": 21123,
                  "position": "cf"
                }
              },
              {
                "25523": {
                  "playerId": 25523,
                  "position": "rcb3"
                }
              },
              {
                "240378": {
                  "playerId": 240378,
                  "position": "rwb"
                }
              },
              {
                "339791": {
                  "playerId": 339791,
                  "position": "lwb"
                }
              },
              {
                "21234": {
                  "playerId": 21234,
                  "position": "lwf"
                }
              },
              {
                "25558": {
                  "playerId": 25558,
                  "position": "cb"
                }
              },
              {
                "237269": {
                  "playerId": 237269,
                  "position": "rcmf"
                }
              },
              {
                "22202": {
                  "playerId": 22202,
                  "position": "rwf"
                }
              }
            ],
            "scheme": "3-4-3",
            "startSec": 1861
          }
        },
        "2789": {
          "3-4-1-2": {
            "endSec": 8651,
            "id": 2506860,
            "matchPeriod": "2H",
            "players": [
              {
                "14903": {
                  "playerId": 14903,
                  "position": "lcmf"
                }
              },
              {
                "22202": {
                  "playerId": 22202,
                  "position": "ss"
                }
              },
              {
                "475319": {
                  "playerId": 475319,
                  "position": "rcb3"
                }
              },
              {
                "240378": {
                  "playerId": 240378,
                  "position": "rwb"
                }
              },
              {
                "339791": {
                  "playerId": 339791,
                  "position": "lwb"
                }
              },
              {
                "21234": {
                  "playerId": 21234,
                  "position": "cf"
                }
              },
              {
                "25558": {
                  "playerId": 25558,
                  "position": "cb"
                }
              },
              {
                "237269": {
                  "playerId": 237269,
                  "position": "rcmf"
                }
              },
              {
                "21123": {
                  "playerId": 21123,
                  "position": "amf"
                }
              },
              {
                "21158": {
                  "playerId": 21158,
                  "position": "gk"
                }
              },
              {
                "626316": {
                  "playerId": 626316,
                  "position": "lcb3"
                }
              }
            ],
            "scheme": "3-4-1-2",
            "startSec": 2789
          }
        }
      }
    }
  },
  "match": {
    "competitionId": 524,
    "date": "August 2, 2020 at 8:45:00 PM GMT+2",
    "dateutc": "2020-08-02 18:45:00",
    "duration": "Regular",
    "gameweek": 38,
    "gsmId": -178889,
    "hasDataAvailable": true,
    "label": "Bologna - Torino, 1 - 1",
    "referees": [
      {
        "refereeId": 396653,
        "role": "referee"
      },
      {
        "refereeId": 394731,
        "role": "firstAssistant"
      },
      {
        "refereeId": 458270,
        "role": "secondAssistant"
      },
      {
        "refereeId": 377271,
        "role": "fourthOfficial"
      },
      {
        "refereeId": 0,
        "role": "firstAdditionalAssistant"
      },
      {
        "refereeId": 0,
        "role": "secondAdditionalAssistant"
      }
    ],
    "roundId": 4420465,
    "seasonId": 185844,
    "status": "Played",
    "teamsData": {
      "3166": {
        "coachId": 210120,
        "formation": {
          "bench": [
            {
              "assists": "0",
              "goals": "0",
              "ownGoals": "0",
              "playerId": 20604,
              "redCards": "0",
              "shirtNumber": 1,
              "yellowCards": "0"
            },
            {
              "assists": "0",
              "goals": "0",
              "ownGoals": "0",
              "playerId": 366296,
              "redCards": "0",
              "shirtNumber": 97,
              "yellowCards": "0"
            },
            {
              "assists": "0",
              "goals": "0",
              "ownGoals": "0",
              "playerId": 373768,
              "redCards": "0",
              "shirtNumber": 7,
              "yellowCards": "0"
            },
            {
              "assists": "0",
              "goals": "0",
              "ownGoals": "0",
              "playerId": 20529,
              "redCards": "0",
              "shirtNumber": 16,
              "yellowCards": "0"
            },
            {
              "assists": "0",
              "goals": "0",
              "ownGoals": "0",
              "playerId": 536800,
              "redCards": "0",
              "shirtNumber": 29,
              "yellowCards": "0"
            },
            {
              "assists": "0",
              "goals": "0",
              "ownGoals": "0",
              "playerId": 532549,
              "redCards": "0",
              "shirtNumber": 6,
              "yellowCards": "0"
            },
            {
              "assists": "0",
              "goals": "0",
              "ownGoals": "0",
              "playerId": 496671,
              "redCards": "0",
              "shirtNumber": 25,
              "yellowCards": "0"
            },
            {
              "assists": "0",
              "goals": "0",
              "ownGoals": "0",
              "playerId": 22578,
              "redCards": "0",
              "shirtNumber": 10,
              "yellowCards": "0"
            },
            {
              "assists": "0",
              "goals": "0",
              "ownGoals": "0",
              "playerId": 86316,
              "redCards": "0",
              "shirtNumber": 9,
              "yellowCards": "74"
            },
            {
              "assists": "0",
              "goals": "0",
              "ownGoals": "0",
              "playerId": 476177,
              "redCards": "0",
              "shirtNumber": 34,
              "yellowCards": "0"
            },
            {
              "assists": "0",
              "goals": "0",
              "ownGoals": "0",
              "playerId": 512740,
              "redCards": "0",
              "shirtNumber": 17,
              "yellowCards": "0"
            },
            {
              "assists": "0",
              "goals": "0",
              "ownGoals": "0",
              "playerId": 496214,
              "redCards": "0",
              "shirtNumber": 8,
              "yellowCards": "0"
            }
          ],
          "lineup": [
            {
              "assists": "0",
              "goals": "0",
              "ownGoals": "0",
              "playerId": 21296,
              "redCards": "0",
              "shirtNumber": 24,
              "yellowCards": "0"
            },
            {
              "assists": "0",
              "goals": "0",
              "ownGoals": "0",
              "playerId": 491409,
              "redCards": "0",
              "shirtNumber": 99,
              "yellowCards": "0"
            },
            {
              "assists": "0",
              "goals": "1",
              "ownGoals": "0",
              "playerId": 347525,
              "redCards": "0",
              "shirtNumber": 32,
              "yellowCards": "0"
            },
            {
              "assists": "0",
              "goals": "0",
              "ownGoals": "0",
              "playerId": 439889,
              "redCards": "0",
              "shirtNumber": 30,
              "yellowCards": "0"
            },
            {
              "assists": "0",
              "goals": "0",
              "ownGoals": "0",
              "playerId": 556015,
              "redCards": "0",
              "shirtNumber": 26,
              "yellowCards": "0"
            },
            {
              "assists": "0",
              "goals": "0",
              "ownGoals": "0",
              "playerId": 3473,
              "redCards": "0",
              "shirtNumber": 5,
              "yellowCards": "83"
            },
            {
              "assists": "0",
              "goals": "0",
              "ownGoals": "0",
              "playerId": 20583,
              "redCards": "0",
              "shirtNumber": 23,
              "yellowCards": "0"
            },
            {
              "assists": "0",
              "goals": "0",
              "ownGoals": "0",
              "playerId": 22377,
              "redCards": "0",
              "shirtNumber": 15,
              "yellowCards": "0"
            },
            {
              "assists": "1",
              "goals": "0",
              "ownGoals": "0",
              "playerId": 20623,
              "redCards": "0",
              "shirtNumber": 21,
              "yellowCards": "78"
            },
            {
              "assists": "0",
              "goals": "0",
              "ownGoals": "0",
              "playerId": 99430,
              "redCards": "0",
              "shirtNumber": 28,
              "yellowCards": "0"
            },
            {
              "assists": "0",
              "goals": "0",
              "ownGoals": "0",
              "playerId": 39,
              "redCards": "0",
              "shirtNumber": 4,
              "yellowCards": "0"
            }
          ],
          "substitutions": [
            {
              "assists": "0",
              "minute": 48,
              "playerIn": 22578,
              "playerOut": 21296
            },
            {
              "assists": "0",
              "minute": 48,
              "playerIn": 86316,
              "playerOut": 491409
            },
            {
              "assists": "0",
              "minute": 71,
              "playerIn": 476177,
              "playerOut": 347525
            },
            {
              "assists": "0",
              "minute": 71,
              "playerIn": 496214,
              "playerOut": 439889
            },
            {
              "assists": "0",
              "minute": 76,
              "playerIn": 512740,
              "playerOut": 556015
            }
          ]
        },
        "hasFormation": 1,
        "score": 1,
        "scoreET": 0,
        "scoreHT": 1,
        "scoreP": 0,
        "side": "home",
        "teamId": 3166
      },
      "3185": {
        "coachId": 400257,
        "formation": {
          "bench": [
            {
              "assists": "0",
              "goals": "0",
              "ownGoals": "0",
              "playerId": 25421,
              "redCards": "0",
              "shirtNumber": 39,
              "yellowCards": "0"
            },
            {
              "assists": "0",
              "goals": "0",
              "ownGoals": "0",
              "playerId": 481140,
              "redCards": "0",
              "shirtNumber": 45,
              "yellowCards": "0"
            },
            {
              "assists": "0",
              "goals": "0",
              "ownGoals": "0",
              "playerId": 501457,
              "redCards": "0",
              "shirtNumber": 27,
              "yellowCards": "0"
            },
            {
              "assists": "0",
              "goals": "0",
              "ownGoals": "0",
              "playerId": 545358,
              "redCards": "0",
              "shirtNumber": 44,
              "yellowCards": "0"
            },
            {
              "assists": "0",
              "goals": "0",
              "ownGoals": "0",
              "playerId": 551857,
              "redCards": "0",
              "shirtNumber": 56,
              "yellowCards": "0"
            },
            {
              "assists": "0",
              "goals": "0",
              "ownGoals": "0",
              "playerId": 21547,
              "redCards": "0",
              "shirtNumber": 18,
              "yellowCards": "0"
            },
            {
              "assists": "0",
              "goals": "0",
              "ownGoals": "0",
              "playerId": 536792,
              "redCards": "0",
              "shirtNumber": 19,
              "yellowCards": "0"
            },
            {
              "assists": "0",
              "goals": "0",
              "ownGoals": "0",
              "playerId": 562846,
              "redCards": "0",
              "shirtNumber": 80,
              "yellowCards": "0"
            },
            {
              "assists": "0",
              "goals": "0",
              "ownGoals": "0",
              "playerId": 354552,
              "redCards": "0",
              "shirtNumber": 20,
              "yellowCards": "0"
            },
            {
              "assists": "0",
              "goals": "0",
              "ownGoals": "0",
              "playerId": 240378,
              "redCards": "0",
              "shirtNumber": 34,
              "yellowCards": "0"
            },
            {
              "assists": "0",
              "goals": "0",
              "ownGoals": "0",
              "playerId": 25558,
              "redCards": "0",
              "shirtNumber": 33,
              "yellowCards": "0"
            },
            {
              "assists": "0",
              "goals": "0",
              "ownGoals": "0",
              "playerId": 626316,
              "redCards": "0",
              "shirtNumber": 77,
              "yellowCards": "0"
            }
          ],
          "lineup": [
            {
              "assists": "0",
              "goals": "0",
              "ownGoals": "0",
              "playerId": 101742,
              "redCards": "0",
              "shirtNumber": 15,
              "yellowCards": "47"
            },
            {
              "assists": "0",
              "goals": "0",
              "ownGoals": "0",
              "playerId": 22883,
              "redCards": "0",
              "shirtNumber": 5,
              "yellowCards": "0"
            },
            {
              "assists": "0",
              "goals": "0",
              "ownGoals": "0",
              "playerId": 475319,
              "redCards": "0",
              "shirtNumber": 36,
              "yellowCards": "0"
            },
            {
              "assists": "0",
              "goals": "0",
              "ownGoals": "0",
              "playerId": 237269,
              "redCards": "0",
              "shirtNumber": 7,
              "yellowCards": "0"
            },
            {
              "assists": "0",
              "goals": "0",
              "ownGoals": "0",
              "playerId": 21158,
              "redCards": "0",
              "shirtNumber": 25,
              "yellowCards": "0"
            },
            {
              "assists": "0",
              "goals": "1",
              "ownGoals": "0",
              "playerId": 22202,
              "redCards": "0",
              "shirtNumber": 11,
              "yellowCards": "0"
            },
            {
              "assists": "0",
              "goals": "0",
              "ownGoals": "0",
              "playerId": 21234,
              "redCards": "0",
              "shirtNumber": 9,
              "yellowCards": "0"
            },
            {
              "assists": "1",
              "goals": "0",
              "ownGoals": "0",
              "playerId": 21123,
              "redCards": "0",
              "shirtNumber": 24,
              "yellowCards": "0"
            },
            {
              "assists": "0",
              "goals": "0",
              "ownGoals": "0",
              "playerId": 339791,
              "redCards": "0",
              "shirtNumber": 21,
              "yellowCards": "60"
            },
            {
              "assists": "0",
              "goals": "0",
              "ownGoals": "0",
              "playerId": 14903,
              "redCards": "0",
              "shirtNumber": 88,
              "yellowCards": "56"
            },
            {
              "assists": "0",
              "goals": "0",
              "ownGoals": "0",
              "playerId": 25523,
              "redCards": "0",
              "shirtNumber": 30,
              "yellowCards": "0"
            }
          ],
          "substitutions": [
            {
              "assists": "0",
              "minute": 50,
              "playerIn": 240378,
              "playerOut": 101742
            },
            {
              "assists": "0",
              "minute": 76,
              "playerIn": 25558,
              "playerOut": 22883
            },
            {
              "assists": "0",
              "minute": 92,
              "playerIn": 626316,
              "playerOut": 25523
            }
          ]
        },
        "hasFormation": 1,
        "score": 1,
        "scoreET": 0,
        "scoreHT": 0,
        "scoreP": 0,
        "side": "away",
        "teamId": 3185
      }
    },
    "winner": 0,
    "wyId": 2852835
  },
  "players": {
    "3166": [
      {
        "player": {
          "birthArea": {
            "alpha2code": "AR",
            "alpha3code": "ARG",
            "id": 32,
            "name": "Argentina"
          },
          "birthDate": "1982-02-05",
          "currentTeamId": 3166,
          "firstName": "Rodrigo Sebastián",
          "foot": "right",
          "gender": "male",
          "gsmId": 114,
          "height": 176,
          "lastName": "Palacio",
          "middleName": "",
          "passportArea": {
            "alpha2code": "ES",
            "alpha3code": "ESP",
            "id": 724,
            "name": "Spain"
          },
          "role": {
            "code2": "FW",
            "code3": "FWD",
            "name": "Forward"
          },
          "shortName": "R. Palacio",
          "status": "active",
          "weight": 70,
          "wyId": 21296
        }
      },
      {
        "player": {
          "birthArea": {
            "alpha2code": "GM",
            "alpha3code": "GMB",
            "id": 270,
            "name": "Gambia"
          },
          "birthDate": "1998-11-14",
          "currentNationalTeamId": 18728,
          "currentTeamId": 3166,
          "firstName": "Musa",
          "foot": "right",
          "gender": "male",
          "gsmId": -52062,
          "height": 183,
          "lastName": "Barrow",
          "middleName": "",
          "passportArea": {
            "alpha2code": "GM",
            "alpha3code": "GMB",
            "id": 270,
            "name": "Gambia"
          },
          "role": {
            "code2": "FW",
            "code3": "FWD",
            "name": "Forward"
          },
          "shortName": "Musa Barrow",
          "status": "active",
          "weight": 77,
          "wyId": 491409
        }
      },
      {
        "player": {
          "birthArea": {
            "alpha2code": "SE",
            "alpha3code": "SWE",
            "id": 752,
            "name": "Sweden"
          },
          "birthDate": "1999-01-05",
          "currentNationalTeamId": 7047,
          "currentTeamId": 3166,
          "firstName": "Mattias",
          "foot": "right",
          "gender": "male",
          "gsmId": 377463,
          "height": 185,
          "lastName": "Svanberg",
          "middleName": "",
          "passportArea": {
            "alpha2code": "SE",
            "alpha3code": "SWE",
            "id": 752,
            "name": "Sweden"
          },
          "role": {
            "code2": "MD",
            "code3": "MID",
            "name": "Midfielder"
          },
          "shortName": "M. Svanberg",
          "status": "active",
          "weight": 77,
          "wyId": 347525
        }
      },
      {
        "player": {
          "birthArea": {
            "alpha2code": "NL",
            "alpha3code": "NLD",
            "id": 528,
            "name": "Netherlands"
          },
          "birthDate": "1997-01-12",
          "currentTeamId": 3166,
          "firstName": "Jerdy",
          "foot": "right",
          "gender": "male",
          "gsmId": 448432,
          "height": 185,
          "lastName": "Schouten",
          "middleName": "",
          "passportArea": {
            "alpha2code": "NL",
            "alpha3code": "NLD",
            "id": 528,
            "name": "Netherlands"
          },
          "role": {
            "code2": "MD",
            "code3": "MID",
            "name": "Midfielder"
          },
          "shortName": "J. Schouten",
          "status": "active",
          "weight": 72,
          "wyId": 439889
        }
      },
      {
        "player": {
          "birthArea": {
            "alpha2code": "GM",
            "alpha3code": "GMB",
            "id": 270,
            "name": "Gambia"
          },
          "birthDate": "2001-12-26",
          "currentTeamId": 9613,
          "firstName": "Musa",
          "foot": "left",
          "gender": "male",
          "gsmId": -70602,
          "height": 170,
          "lastName": "Juwara",
          "middleName": "",
          "passportArea": {
            "alpha2code": "GM",
            "alpha3code": "GMB",
            "id": 270,
            "name": "Gambia"
          },
          "role": {
            "code2": "FW",
            "code3": "FWD",
            "name": "Forward"
          },
          "shortName": "M. Juwara",
          "status": "active",
          "weight": 60,
          "wyId": 556015
        }
      },
      {
        "player": {
          "birthArea": {
            "alpha2code": "CL",
            "alpha3code": "CHL",
            "id": 152,
            "name": "Chile"
          },
          "birthDate": "1987-08-03",
          "currentNationalTeamId": 12381,
          "currentTeamId": 3166,
          "firstName": "Gary Alexis",
          "foot": "right",
          "gender": "male",
          "gsmId": 21790,
          "height": 171,
          "lastName": "Medel Soto",
          "middleName": "",
          "passportArea": {
            "alpha2code": "CL",
            "alpha3code": "CHL",
            "id": 152,
            "name": "Chile"
          },
          "role": {
            "code2": "DF",
            "code3": "DEF",
            "name": "Defender"
          },
          "shortName": "G. Medel",
          "status": "active",
          "weight": 65,
          "wyId": 3473
        }
      },
      {
        "player": {
          "birthArea": {
            "alpha2code": "BR",
            "alpha3code": "BRA",
            "id": 76,
            "name": "Brazil"
          },
          "birthDate": "1984-05-10",
          "currentTeamId": 3166,
          "firstName": "Danilo",
          "foot": "right",
          "gender": "male",
          "gsmId": 9001,
          "height": 185,
          "lastName": "Larangeira",
          "middleName": "",
          "passportArea": {
            "alpha2code": "IT",
            "alpha3code": "ITA",
            "id": 380,
            "name": "Italy"
          },
          "role": {
            "code2": "DF",
            "code3": "DEF",
            "name": "Defender"
          },
          "shortName": "Danilo",
          "status": "active",
          "weight": 80,
          "wyId": 20583
        }
      },
      {
        "player": {
          "birthArea": {
            "alpha2code": "SN",
            "alpha3code": "SEN",
            "id": 686,
            "name": "Senegal"
          },
          "birthDate": "1994-11-19",
          "currentTeamId": 3166,
          "firstName": "Ibrahima",
          "foot": "right",
          "gender": "male",
          "gsmId": 221800,
          "height": 188,
          "lastName": "M'baye",
          "middleName": "",
          "passportArea": {
            "alpha2code": "SN",
            "alpha3code": "SEN",
            "id": 686,
            "name": "Senegal"
          },
          "role": {
            "code2": "DF",
            "code3": "DEF",
            "name": "Defender"
          },
          "shortName": "I. M'baye",
          "status": "active",
          "weight": 70,
          "wyId": 22377
        }
      },
      {
        "player": {
          "birthArea": {
            "alpha2code": "DE",
            "alpha3code": "DEU",
            "id": 276,
            "name": "Germany"
          },
          "birthDate": "1991-02-08",
          "currentTeamId": 3166,
          "firstName": "Roberto",
          "foot": "right",
          "gender": "male",
          "gsmId": 72309,
          "height": 182,
          "lastName": "Soriano",
          "middleName": "",
          "passportArea": {
            "alpha2code": "IT",
            "alpha3code": "ITA",
            "id": 380,
            "name": "Italy"
          },
          "role": {
            "code2": "MD",
            "code3": "MID",
            "name": "Midfielder"
          },
          "shortName": "R. Soriano",
          "status": "active",
          "weight": 76,
          "wyId": 20623
        }
      },
      {
        "player": {
          "birthArea": {
            "alpha2code": "PL",
            "alpha3code": "POL",
            "id": 616,
            "name": "Poland"
          },
          "birthDate": "1991-05-05",
          "currentNationalTeamId": 13869,
          "currentTeamId": 3166,
          "firstName": "Łukasz",
          "foot": "right",
          "gender": "male",
          "gsmId": 67190,
          "height": 187,
          "lastName": "Skorupski",
          "middleName": "",
          "passportArea": {
            "alpha2code": "PL",
            "alpha3code": "POL",
            "id": 616,
            "name": "Poland"
          },
          "role": {
            "code2": "GK",
            "code3": "GKP",
            "name": "Goalkeeper"
          },
          "shortName": "Ł. Skorupski",
          "status": "active",
          "weight": 84,
          "wyId": 99430
        }
      },
      {
        "player": {
          "birthArea": {
            "alpha2code": "NL",
            "alpha3code": "NLD",
            "id": 528,
            "name": "Netherlands"
          },
          "birthDate": "1993-05-07",
          "currentTeamId": 3166,
          "firstName": "Stefano",
          "foot": "left",
          "gender": "male",
          "gsmId": 191101,
          "height": 185,
          "lastName": "Denswil",
          "middleName": "",
          "passportArea": {
            "alpha2code": "SR",
            "alpha3code": "SUR",
            "id": 740,
            "name": "Suriname"
          },
          "role": {
            "code2": "DF",
            "code3": "DEF",
            "name": "Defender"
          },
          "shortName": "S. Denswil",
          "status": "active",
          "weight": 81,
          "wyId": 39
        }
      },
      {
        "player": {
          "birthArea": {
            "alpha2code": "BR",
            "alpha3code": "BRA",
            "id": 76,
            "name": "Brazil"
          },
          "birthDate": "1983-11-12",
          "currentTeamId": 3166,
          "firstName": "Angelo Esmael",
          "foot": "right",
          "gender": "male",
          "gsmId": 58380,
          "height": 186,
          "lastName": "da Costa Júnior",
          "middleName": "",
          "passportArea": {
            "alpha2code": "IT",
            "alpha3code": "ITA",
            "id": 380,
            "name": "Italy"
          },
          "role": {
            "code2": "GK",
            "code3": "GKP",
            "name": "Goalkeeper"
          },
          "shortName": "Angelo da Costa",
          "status": "active",
          "weight": 81,
          "wyId": 20604
        }
      },
      {
        "player": {
          "birthArea": {
            "alpha2code": "SN",
            "alpha3code": "SEN",
            "id": 686,
            "name": "Senegal"
          },
          "birthDate": "1997-01-05",
          "currentTeamId": 3188,
          "firstName": "Mouhamadou Fallou",
          "foot": "right",
          "gender": "male",
          "gsmId": 398101,
          "height": 190,
          "lastName": "Mbacke Sarr",
          "middleName": "",
          "passportArea": {
            "alpha2code": "IT",
            "alpha3code": "ITA",
            "id": 380,
            "name": "Italy"
          },
          "role": {
            "code2": "GK",
            "code3": "GKP",
            "name": "Goalkeeper"
          },
          "shortName": "M. Sarr",
          "status": "active",
          "weight": 78,
          "wyId": 366296
        }
      },
      {
        "player": {
          "birthArea": {
            "alpha2code": "IT",
            "alpha3code": "ITA",
            "id": 380,
            "name": "Italy"
          },
          "birthDate": "1997-01-24",
          "currentNationalTeamId": 3757,
          "currentTeamId": 3166,
          "firstName": "Riccardo",
          "foot": "left",
          "gender": "male",
          "gsmId": 401959,
          "height": 183,
          "lastName": "Orsolini",
          "middleName": "",
          "passportArea": {
            "alpha2code": "IT",
            "alpha3code": "ITA",
            "id": 380,
            "name": "Italy"
          },
          "role": {
            "code2": "FW",
            "code3": "FWD",
            "name": "Forward"
          },
          "shortName": "R. Orsolini",
          "status": "active",
          "weight": 73,
          "wyId": 373768
        }
      },
      {
        "player": {
          "birthArea": {
            "alpha2code": "IT",
            "alpha3code": "ITA",
            "id": 380,
            "name": "Italy"
          },
          "birthDate": "1989-09-29",
          "currentTeamId": 3166,
          "firstName": "Andrea",
          "foot": "right",
          "gender": "male",
          "gsmId": 17787,
          "height": 182,
          "lastName": "Poli",
          "middleName": "",
          "passportArea": {
            "alpha2code": "IT",
            "alpha3code": "ITA",
            "id": 380,
            "name": "Italy"
          },
          "role": {
            "code2": "MD",
            "code3": "MID",
            "name": "Midfielder"
          },
          "shortName": "A. Poli",
          "status": "active",
          "weight": 77,
          "wyId": 20529
        }
      },
      {
        "player": {
          "birthArea": {
            "alpha2code": "IT",
            "alpha3code": "ITA",
            "id": 380,
            "name": "Italy"
          },
          "birthDate": "2001-11-16",
          "currentNationalTeamId": 3761,
          "currentTeamId": 3188,
          "firstName": "Gianmarco",
          "foot": "right",
          "gender": "male",
          "gsmId": 509590,
          "height": 167,
          "lastName": "Cangiano",
          "middleName": "",
          "passportArea": {
            "alpha2code": "IT",
            "alpha3code": "ITA",
            "id": 380,
            "name": "Italy"
          },
          "role": {
            "code2": "FW",
            "code3": "FWD",
            "name": "Forward"
          },
          "shortName": "G. Cangiano",
          "status": "active",
          "weight": 62,
          "wyId": 536800
        }
      },
      {
        "player": {
          "birthArea": {
            "alpha2code": "IT",
            "alpha3code": "ITA",
            "id": 380,
            "name": "Italy"
          },
          "birthDate": "2001-08-06",
          "currentTeamId": 3404,
          "firstName": "Federico",
          "foot": "left",
          "gender": "male",
          "gsmId": -61787,
          "height": 185,
          "lastName": "Bonini",
          "middleName": "",
          "passportArea": {
            "alpha2code": "IT",
            "alpha3code": "ITA",
            "id": 380,
            "name": "Italy"
          },
          "role": {
            "code2": "DF",
            "code3": "DEF",
            "name": "Defender"
          },
          "shortName": "F. Bonini",
          "status": "active",
          "weight": 76,
          "wyId": 532549
        }
      },
      {
        "player": {
          "birthArea": {
            "alpha2code": "IT",
            "alpha3code": "ITA",
            "id": 380,
            "name": "Italy"
          },
          "birthDate": "2000-01-11",
          "currentNationalTeamId": 3764,
          "currentTeamId": 3188,
          "firstName": "Gabriele",
          "foot": "right",
          "gender": "male",
          "gsmId": 477617,
          "height": 185,
          "lastName": "Corbo",
          "middleName": "",
          "passportArea": {
            "alpha2code": "IT",
            "alpha3code": "ITA",
            "id": 380,
            "name": "Italy"
          },
          "role": {
            "code2": "DF",
            "code3": "DEF",
            "name": "Defender"
          },
          "shortName": "G. Corbo",
          "status": "active",
          "weight": 76,
          "wyId": 496671
        }
      },
      {
        "player": {
          "birthArea": {
            "alpha2code": "DE",
            "alpha3code": "DEU",
            "id": 276,
            "name": "Germany"
          },
          "birthDate": "1991-09-10",
          "currentTeamId": 3166,
          "firstName": "Nicola",
          "foot": "right",
          "gender": "male",
          "gsmId": 114988,
          "height": 175,
          "lastName": "Sansone",
          "middleName": "",
          "passportArea": {
            "alpha2code": "IT",
            "alpha3code": "ITA",
            "id": 380,
            "name": "Italy"
          },
          "role": {
            "code2": "FW",
            "code3": "FWD",
            "name": "Forward"
          },
          "shortName": "N. Sansone",
          "status": "active",
          "weight": 68,
          "wyId": 22578
        }
      },
      {
        "player": {
          "birthArea": {
            "alpha2code": "PY",
            "alpha3code": "PRY",
            "id": 600,
            "name": "Paraguay"
          },
          "birthDate": "1991-06-04",
          "currentNationalTeamId": 15516,
          "currentTeamId": 3166,
          "firstName": "Federico Javier",
          "foot": "right",
          "gender": "male",
          "gsmId": 31548,
          "height": 187,
          "lastName": "Santander Mereles",
          "middleName": "",
          "passportArea": {
            "alpha2code": "PY",
            "alpha3code": "PRY",
            "id": 600,
            "name": "Paraguay"
          },
          "role": {
            "code2": "FW",
            "code3": "FWD",
            "name": "Forward"
          },
          "shortName": "F. Santander",
          "status": "active",
          "weight": 79,
          "wyId": 86316
        }
      },
      {
        "player": {
          "birthArea": {
            "alpha2code": "IS",
            "alpha3code": "ISL",
            "id": 352,
            "name": "Iceland"
          },
          "birthDate": "2002-01-10",
          "currentNationalTeamId": 7839,
          "currentTeamId": 3166,
          "firstName": "Andri Fannar",
          "foot": "right",
          "gender": "male",
          "gsmId": 463550,
          "height": 178,
          "lastName": "Baldursson",
          "middleName": "",
          "passportArea": {
            "alpha2code": "IS",
            "alpha3code": "ISL",
            "id": 352,
            "name": "Iceland"
          },
          "role": {
            "code2": "MD",
            "code3": "MID",
            "name": "Midfielder"
          },
          "shortName": "A. Baldursson",
          "status": "active",
          "weight": 65,
          "wyId": 476177
        }
      },
      {
        "player": {
          "birthArea": {
            "alpha2code": "DK",
            "alpha3code": "DNK",
            "id": 208,
            "name": "Denmark"
          },
          "birthDate": "1999-12-29",
          "currentNationalTeamId": 7719,
          "currentTeamId": 3166,
          "firstName": "Andreas",
          "foot": "left",
          "gender": "male",
          "gsmId": 490969,
          "height": 188,
          "lastName": "Skov Olsen",
          "middleName": "",
          "passportArea": {
            "alpha2code": "DK",
            "alpha3code": "DNK",
            "id": 208,
            "name": "Denmark"
          },
          "role": {
            "code2": "FW",
            "code3": "FWD",
            "name": "Forward"
          },
          "shortName": "A. Skov Olsen",
          "status": "active",
          "weight": 75,
          "wyId": 512740
        }
      },
      {
        "player": {
          "birthArea": {
            "alpha2code": "AR",
            "alpha3code": "ARG",
            "id": 32,
            "name": "Argentina"
          },
          "birthDate": "1998-06-28",
          "currentTeamId": 3166,
          "firstName": "Nicolás Martín",
          "foot": "right",
          "gender": "male",
          "gsmId": 477166,
          "height": 179,
          "lastName": "Domínguez",
          "middleName": "",
          "passportArea": {
            "alpha2code": "IT",
            "alpha3code": "ITA",
            "id": 380,
            "name": "Italy"
          },
          "role": {
            "code2": "MD",
            "code3": "MID",
            "name": "Midfielder"
          },
          "shortName": "N. Domínguez",
          "status": "active",
          "weight": 73,
          "wyId": 496214
        }
      }
    ],
    "3185": [
      {
        "player": {
          "birthArea": {
            "alpha2code": "AR",
            "alpha3code": "ARG",
            "id": 32,
            "name": "Argentina"
          },
          "birthDate": "1986-09-20",
          "currentTeamId": 3185,
          "firstName": "Cristian Daniel",
          "foot": "right",
          "gender": "male",
          "gsmId": 14270,
          "height": 181,
          "lastName": "Ansaldi",
          "middleName": "",
          "passportArea": {
            "alpha2code": "IT",
            "alpha3code": "ITA",
            "id": 380,
            "name": "Italy"
          },
          "role": {
            "code2": "DF",
            "code3": "DEF",
            "name": "Defender"
          },
          "shortName": "C. Ansaldi",
          "status": "active",
          "weight": 76,
          "wyId": 101742
        }
      },
      {
        "player": {
          "birthArea": {
            "alpha2code": "IT",
            "alpha3code": "ITA",
            "id": 380,
            "name": "Italy"
          },
          "birthDate": "1992-03-02",
          "currentTeamId": 3185,
          "firstName": "Armando",
          "foot": "right",
          "gender": "male",
          "gsmId": 199874,
          "height": 183,
          "lastName": "Izzo",
          "middleName": "",
          "passportArea": {
            "alpha2code": "IT",
            "alpha3code": "ITA",
            "id": 380,
            "name": "Italy"
          },
          "role": {
            "code2": "DF",
            "code3": "DEF",
            "name": "Defender"
          },
          "shortName": "A. Izzo",
          "status": "active",
          "weight": 78,
          "wyId": 22883
        }
      },
      {
        "player": {
          "birthArea": {
            "alpha2code": "BR",
            "alpha3code": "BRA",
            "id": 76,
            "name": "Brazil"
          },
          "birthDate": "1997-03-18",
          "currentTeamId": 3185,
          "firstName": "Gleysson Bremer",
          "foot": "right",
          "gender": "male",
          "gsmId": 462884,
          "height": 188,
          "lastName": "Silva Nascimento",
          "middleName": "",
          "passportArea": {
            "alpha2code": "BR",
            "alpha3code": "BRA",
            "id": 76,
            "name": "Brazil"
          },
          "role": {
            "code2": "DF",
            "code3": "DEF",
            "name": "Defender"
          },
          "shortName": "Bremer",
          "status": "active",
          "weight": 80,
          "wyId": 475319
        }
      },
      {
        "player": {
          "birthArea": {
            "alpha2code": "RS",
            "alpha3code": "SRB",
            "id": 688,
            "name": "Serbia"
          },
          "birthDate": "1996-08-13",
          "currentNationalTeamId": 17322,
          "currentTeamId": 3185,
          "firstName": "Saša",
          "foot": "right",
          "gender": "male",
          "gsmId": 268856,
          "height": 183,
          "lastName": "Lukić",
          "middleName": "",
          "passportArea": {
            "alpha2code": "RS",
            "alpha3code": "SRB",
            "id": 688,
            "name": "Serbia"
          },
          "role": {
            "code2": "MD",
            "code3": "MID",
            "name": "Midfielder"
          },
          "shortName": "S. Lukić",
          "status": "active",
          "weight": 77,
          "wyId": 237269
        }
      },
      {
        "player": {
          "birthArea": {
            "alpha2code": "IT",
            "alpha3code": "ITA",
            "id": 380,
            "name": "Italy"
          },
          "birthDate": "1983-06-26",
          "currentTeamId": 3185,
          "firstName": "Antonio",
          "foot": "right",
          "gender": "male",
          "gsmId": 18505,
          "height": 195,
          "lastName": "Rosati",
          "middleName": "",
          "passportArea": {
            "alpha2code": "IT",
            "alpha3code": "ITA",
            "id": 380,
            "name": "Italy"
          },
          "role": {
            "code2": "GK",
            "code3": "GKP",
            "name": "Goalkeeper"
          },
          "shortName": "A. Rosati",
          "status": "active",
          "weight": 88,
          "wyId": 21158
        }
      },
      {
        "player": {
          "birthArea": {
            "alpha2code": "IT",
            "alpha3code": "ITA",
            "id": 380,
            "name": "Italy"
          },
          "birthDate": "1991-06-25",
          "currentTeamId": 3185,
          "firstName": "Simone",
          "foot": "left",
          "gender": "male",
          "gsmId": 77386,
          "height": 186,
          "lastName": "Zaza",
          "middleName": "",
          "passportArea": {
            "alpha2code": "IT",
            "alpha3code": "ITA",
            "id": 380,
            "name": "Italy"
          },
          "role": {
            "code2": "FW",
            "code3": "FWD",
            "name": "Forward"
          },
          "shortName": "S. Zaza",
          "status": "active",
          "weight": 84,
          "wyId": 22202
        }
      },
      {
        "player": {
          "birthArea": {
            "alpha2code": "IT",
            "alpha3code": "ITA",
            "id": 380,
            "name": "Italy"
          },
          "birthDate": "1993-12-20",
          "currentNationalTeamId": 3757,
          "currentTeamId": 3185,
          "firstName": "Andrea",
          "foot": "right",
          "gender": "male",
          "gsmId": 228719,
          "height": 181,
          "lastName": "Belotti",
          "middleName": "",
          "passportArea": {
            "alpha2code": "IT",
            "alpha3code": "ITA",
            "id": 380,
            "name": "Italy"
          },
          "role": {
            "code2": "FW",
            "code3": "FWD",
            "name": "Forward"
          },
          "shortName": "A. Belotti",
          "status": "active",
          "weight": 72,
          "wyId": 21234
        }
      },
      {
        "player": {
          "birthArea": {
            "alpha2code": "IT",
            "alpha3code": "ITA",
            "id": 380,
            "name": "Italy"
          },
          "birthDate": "1992-07-12",
          "currentTeamId": 3185,
          "firstName": "Simone",
          "foot": "both",
          "gender": "male",
          "gsmId": 111753,
          "height": 174,
          "lastName": "Verdi",
          "middleName": "",
          "passportArea": {
            "alpha2code": "IT",
            "alpha3code": "ITA",
            "id": 380,
            "name": "Italy"
          },
          "role": {
            "code2": "FW",
            "code3": "FWD",
            "name": "Forward"
          },
          "shortName": "S. Verdi",
          "status": "active",
          "weight": 70,
          "wyId": 21123
        }
      },
      {
        "player": {
          "birthArea": {
            "alpha2code": "ES",
            "alpha3code": "ESP",
            "id": 724,
            "name": "Spain"
          },
          "birthDate": "1995-07-04",
          "currentTeamId": 678,
          "firstName": "Alejandro",
          "foot": "right",
          "gender": "male",
          "gsmId": 362653,
          "height": 175,
          "lastName": "Berenguer Remiro",
          "middleName": "",
          "passportArea": {
            "alpha2code": "ES",
            "alpha3code": "ESP",
            "id": 724,
            "name": "Spain"
          },
          "role": {
            "code2": "MD",
            "code3": "MID",
            "name": "Midfielder"
          },
          "shortName": "Álex Berenguer",
          "status": "active",
          "weight": 73,
          "wyId": 339791
        }
      },
      {
        "player": {
          "birthArea": {
            "alpha2code": "VE",
            "alpha3code": "VEN",
            "id": 862,
            "name": "Venezuela"
          },
          "birthDate": "1988-01-13",
          "currentNationalTeamId": 15757,
          "currentTeamId": 3185,
          "firstName": "Tomás Eduardo",
          "foot": "right",
          "gender": "male",
          "gsmId": 52645,
          "height": 177,
          "lastName": "Rincón Hernández",
          "middleName": "",
          "passportArea": {
            "alpha2code": "VE",
            "alpha3code": "VEN",
            "id": 862,
            "name": "Venezuela"
          },
          "role": {
            "code2": "MD",
            "code3": "MID",
            "name": "Midfielder"
          },
          "shortName": "T. Rincón",
          "status": "active",
          "weight": 76,
          "wyId": 14903
        }
      },
      {
        "player": {
          "birthArea": {
            "alpha2code": "FR",
            "alpha3code": "FRA",
            "id": 250,
            "name": "France"
          },
          "birthDate": "1992-11-30",
          "currentTeamId": 3197,
          "firstName": "Lévy Koffi",
          "foot": "right",
          "gender": "male",
          "gsmId": 196792,
          "height": 184,
          "lastName": "Djidji",
          "middleName": "",
          "passportArea": {
            "alpha2code": "CI",
            "alpha3code": "CIV",
            "id": 384,
            "name": "Côte d'Ivoire"
          },
          "role": {
            "code2": "DF",
            "code3": "DEF",
            "name": "Defender"
          },
          "shortName": "K. Djidji",
          "status": "active",
          "weight": 71,
          "wyId": 25523
        }
      },
      {
        "player": {
          "birthArea": {
            "alpha2code": "IT",
            "alpha3code": "ITA",
            "id": 380,
            "name": "Italy"
          },
          "birthDate": "1987-01-12",
          "currentNationalTeamId": 3757,
          "currentTeamId": 3185,
          "firstName": "Salvatore",
          "foot": "right",
          "gender": "male",
          "gsmId": 58378,
          "height": 192,
          "lastName": "Sirigu",
          "middleName": "",
          "passportArea": {
            "alpha2code": "IT",
            "alpha3code": "ITA",
            "id": 380,
            "name": "Italy"
          },
          "role": {
            "code2": "GK",
            "code3": "GKP",
            "name": "Goalkeeper"
          },
          "shortName": "S. Sirigu",
          "status": "active",
          "weight": 80,
          "wyId": 25421
        }
      },
      {
        "player": {
          "birthArea": {
            "alpha2code": "RO",
            "alpha3code": "ROU",
            "id": 642,
            "name": "Romania"
          },
          "birthDate": "2000-03-15",
          "currentTeamId": 3272,
          "firstName": "Mihael",
          "foot": "left",
          "gender": "male",
          "gsmId": 467488,
          "height": 0,
          "lastName": "Onișa",
          "middleName": "",
          "passportArea": {
            "alpha2code": "RO",
            "alpha3code": "ROU",
            "id": 642,
            "name": "Romania"
          },
          "role": {
            "code2": "MD",
            "code3": "MID",
            "name": "Midfielder"
          },
          "shortName": "M. Onișa",
          "status": "active",
          "weight": 0,
          "wyId": 481140
        }
      },
      {
        "player": {
          "birthArea": {
            "alpha2code": "IT",
            "alpha3code": "ITA",
            "id": 380,
            "name": "Italy"
          },
          "birthDate": "2001-01-09",
          "currentTeamId": 3188,
          "firstName": "Emin",
          "foot": "right",
          "gender": "male",
          "gsmId": -54464,
          "height": 184,
          "lastName": "Ghazoini",
          "middleName": "",
          "passportArea": {
            "alpha2code": "MA",
            "alpha3code": "MAR",
            "id": 504,
            "name": "Morocco"
          },
          "role": {
            "code2": "DF",
            "code3": "DEF",
            "name": "Defender"
          },
          "shortName": "E. Ghazoini",
          "status": "active",
          "weight": 78,
          "wyId": 501457
        }
      },
      {
        "player": {
          "birthArea": {
            "alpha2code": "IT",
            "alpha3code": "ITA",
            "id": 380,
            "name": "Italy"
          },
          "birthDate": "2001-04-04",
          "currentTeamId": 31268,
          "firstName": "Mattia",
          "foot": "left",
          "gender": "male",
          "gsmId": 517955,
          "height": 0,
          "lastName": "Sandri",
          "middleName": "",
          "passportArea": {
            "alpha2code": "IT",
            "alpha3code": "ITA",
            "id": 380,
            "name": "Italy"
          },
          "role": {
            "code2": "MD",
            "code3": "MID",
            "name": "Midfielder"
          },
          "shortName": "M. Sandri",
          "status": "active",
          "weight": 0,
          "wyId": 545358
        }
      },
      {
        "player": {
          "birthArea": {
            "alpha2code": "IT",
            "alpha3code": "ITA",
            "id": 380,
            "name": "Italy"
          },
          "birthDate": "2001-05-02",
          "currentTeamId": 3227,
          "firstName": "Patrick",
          "foot": "left",
          "gender": "male",
          "gsmId": -66482,
          "height": 0,
          "lastName": "Enrici",
          "middleName": "",
          "passportArea": {
            "alpha2code": "IT",
            "alpha3code": "ITA",
            "id": 380,
            "name": "Italy"
          },
          "role": {
            "code2": "DF",
            "code3": "DEF",
            "name": "Defender"
          },
          "shortName": "P. Enrici",
          "status": "active",
          "weight": 0,
          "wyId": 551857
        }
      },
      {
        "player": {
          "birthArea": {
            "alpha2code": "KS",
            "alpha3code": "XKS",
            "id": 1328,
            "name": "Kosovo"
          },
          "birthDate": "1988-07-05",
          "currentNationalTeamId": 22124,
          "currentTeamId": 3185,
          "firstName": "Samir",
          "foot": "right",
          "gender": "male",
          "gsmId": 17781,
          "height": 188,
          "lastName": "Ujkani",
          "middleName": "",
          "passportArea": {
            "alpha2code": "KS",
            "alpha3code": "XKS",
            "id": 1328,
            "name": "Kosovo"
          },
          "role": {
            "code2": "GK",
            "code3": "GKP",
            "name": "Goalkeeper"
          },
          "shortName": "S. Ujkani",
          "status": "active",
          "weight": 87,
          "wyId": 21547
        }
      },
      {
        "player": {
          "birthArea": {
            "alpha2code": "MG",
            "alpha3code": "MDG",
            "id": 450,
            "name": "Madagascar"
          },
          "birthDate": "2001-02-12",
          "currentNationalTeamId": 3761,
          "currentTeamId": 3713,
          "firstName": "Jean Freddi Pascal",
          "foot": "left",
          "gender": "male",
          "gsmId": 509568,
          "height": 172,
          "lastName": "Greco",
          "middleName": "",
          "passportArea": {
            "alpha2code": "IT",
            "alpha3code": "ITA",
            "id": 380,
            "name": "Italy"
          },
          "role": {
            "code2": "MD",
            "code3": "MID",
            "name": "Midfielder"
          },
          "shortName": "J. Greco",
          "status": "active",
          "weight": 67,
          "wyId": 536792
        }
      },
      {
        "player": {
          "birthArea": {
            "alpha2code": "FR",
            "alpha3code": "FRA",
            "id": 250,
            "name": "France"
          },
          "birthDate": "2000-07-19",
          "currentTeamId": 3185,
          "firstName": "Michel Ndary",
          "foot": "right",
          "gender": "male",
          "gsmId": -77420,
          "height": 187,
          "lastName": "Adopo",
          "middleName": "",
          "passportArea": {
            "alpha2code": "CI",
            "alpha3code": "CIV",
            "id": 384,
            "name": "Côte d'Ivoire"
          },
          "role": {
            "code2": "MD",
            "code3": "MID",
            "name": "Midfielder"
          },
          "shortName": "M. Adopo",
          "status": "active",
          "weight": 78,
          "wyId": 562846
        }
      },
      {
        "player": {
          "birthArea": {
            "alpha2code": "IT",
            "alpha3code": "ITA",
            "id": 380,
            "name": "Italy"
          },
          "birthDate": "1997-01-09",
          "currentTeamId": 3185,
          "firstName": "Simone",
          "foot": "right",
          "gender": "male",
          "gsmId": 389037,
          "height": 174,
          "lastName": "Edera",
          "middleName": "",
          "passportArea": {
            "alpha2code": "IT",
            "alpha3code": "ITA",
            "id": 380,
            "name": "Italy"
          },
          "role": {
            "code2": "FW",
            "code3": "FWD",
            "name": "Forward"
          },
          "shortName": "S. Edera",
          "status": "active",
          "weight": 70,
          "wyId": 354552
        }
      },
      {
        "player": {
          "birthArea": {
            "alpha2code": "EN",
            "alpha3code": "XEN",
            "id": 826,
            "name": "England"
          },
          "birthDate": "1996-10-08",
          "currentNationalTeamId": 16823,
          "currentTeamId": 1616,
          "firstName": "Temitayo Olufisayo",
          "foot": "right",
          "gender": "male",
          "gsmId": 274798,
          "height": 184,
          "lastName": "Olaoluwa Aina",
          "middleName": "",
          "passportArea": {
            "alpha2code": "NG",
            "alpha3code": "NGA",
            "id": 566,
            "name": "Nigeria"
          },
          "role": {
            "code2": "DF",
            "code3": "DEF",
            "name": "Defender"
          },
          "shortName": "O. Aina",
          "status": "active",
          "weight": 82,
          "wyId": 240378
        }
      },
      {
        "player": {
          "birthArea": {
            "alpha2code": "CM",
            "alpha3code": "CMR",
            "id": 120,
            "name": "Cameroon"
          },
          "birthDate": "1990-03-27",
          "currentTeamId": 3185,
          "firstName": "Nicolas",
          "foot": "right",
          "gender": "male",
          "gsmId": 39105,
          "height": 184,
          "lastName": "N'Koulou",
          "middleName": "",
          "passportArea": {
            "alpha2code": "CM",
            "alpha3code": "CMR",
            "id": 120,
            "name": "Cameroon"
          },
          "role": {
            "code2": "DF",
            "code3": "DEF",
            "name": "Defender"
          },
          "shortName": "N. N'Koulou",
          "status": "active",
          "weight": 77,
          "wyId": 25558
        }
      },
      {
        "player": {
          "birthArea": {
            "alpha2code": "IT",
            "alpha3code": "ITA",
            "id": 380,
            "name": "Italy"
          },
          "birthDate": "2002-01-22",
          "currentTeamId": 3713,
          "firstName": "Christian ",
          "foot": "left",
          "gender": "male",
          "gsmId": -140817,
          "height": 183,
          "lastName": "Celesia",
          "middleName": "",
          "passportArea": {
            "alpha2code": "IT",
            "alpha3code": "ITA",
            "id": 380,
            "name": "Italy"
          },
          "role": {
            "code2": "DF",
            "code3": "DEF",
            "name": "Defender"
          },
          "shortName": "C. Celesia",
          "status": "active",
          "weight": 75,
          "wyId": 626316
        }
      }
    ]
  },
  "referees": [
    {
      "refereeId": 396653,
      "role": "referee"
    },
    {
      "refereeId": 394731,
      "role": "firstAssistant"
    },
    {
      "refereeId": 458270,
      "role": "secondAssistant"
    },
    {
      "refereeId": 377271,
      "role": "fourthOfficial"
    },
    {
      "refereeId": 0,
      "role": "firstAdditionalAssistant"
    },
    {
      "refereeId": 0,
      "role": "secondAdditionalAssistant"
    }
  ],
  "substitutions": {
    "3166": {
      "2H": {
        "0": {
          "in": [
            {
              "playerId": 22578
            },
            {
              "playerId": 86316
            }
          ],
          "out": [
            {
              "playerId": 21296
            },
            {
              "playerId": 491409
            }
          ]
        },
        "1595": {
          "in": [
            {
              "playerId": 496214
            },
            {
              "playerId": 476177
            }
          ],
          "out": [
            {
              "playerId": 347525
            },
            {
              "playerId": 439889
            }
          ]
        },
        "1899": {
          "in": [
            {
              "playerId": 512740
            }
          ],
          "out": [
            {
              "playerId": 556015
            }
          ]
        }
      }
    },
    "3185": {
      "2H": {
        "269": {
          "in": [
            {
              "playerId": 240378
            }
          ],
          "out": [
            {
              "playerId": 101742
            }
          ]
        },
        "1861": {
          "in": [
            {
              "playerId": 25558
            }
          ],
          "out": [
            {
              "playerId": 22883
            }
          ]
        },
        "2789": {
          "in": [
            {
              "playerId": 626316
            }
          ],
          "out": [
            {
              "playerId": 25523
            }
          ]
        }
      }
    }
  },
  "teams": {
    "3166": {
      "team": {
        "area": {
          "alpha2code": "IT",
          "alpha3code": "ITA",
          "id": 380,
          "name": "Italy"
        },
        "category": "default",
        "children": [
          {
            "name": "Bologna FC 1909 U13",
            "wyId": 66245
          },
          {
            "name": "Bologna U14",
            "wyId": 65383
          },
          {
            "name": "Bologna U16 A&B",
            "wyId": 60870
          },
          {
            "name": "Bologna U15",
            "wyId": 23946
          },
          {
            "name": "Bologna U17 A&B",
            "wyId": 23838
          },
          {
            "name": "Bologna U19",
            "wyId": 3716
          },
          {
            "name": "Bologna U18",
            "wyId": 30269
          },
          {
            "name": "Bologna U20",
            "wyId": 34251
          }
        ],
        "city": "Bologna",
        "gender": "male",
        "gsmId": 1249,
        "name": "Bologna",
        "officialName": "Bologna FC 1909",
        "type": "club",
        "wyId": 3166
      }
    },
    "3185": {
      "team": {
        "area": {
          "alpha2code": "IT",
          "alpha3code": "ITA",
          "id": 380,
          "name": "Italy"
        },
        "category": "default",
        "children": [
          {
            "name": "Torino U14",
            "wyId": 65179
          },
          {
            "name": "Torino U18",
            "wyId": 62760
          },
          {
            "name": "Torino U16 A&B",
            "wyId": 34380
          },
          {
            "name": "Torino U15 A&B",
            "wyId": 21673
          },
          {
            "name": "Torino U17 A&B",
            "wyId": 20594
          },
          {
            "name": "Torino U19",
            "wyId": 3713
          },
          {
            "name": "Torino U19 Berretti",
            "wyId": 24050
          }
        ],
        "city": "Torino",
        "gender": "male",
        "gsmId": 1268,
        "name": "Torino",
        "officialName": "Torino FC",
        "type": "club",
        "wyId": 3185
      }
    }
  },
  "meta": []
}<|MERGE_RESOLUTION|>--- conflicted
+++ resolved
@@ -436,7 +436,6 @@
       "videoTimestamp": "8.148438"
     },
     {
-<<<<<<< HEAD
       "id": 663291421,
       "type": {
         "primary": "duel",
@@ -646,7 +645,8 @@
         "name": "Bologna"
       },
       "videoTimestamp": "8.148438"
-=======
+    },
+    {
         "id": 663291842,
         "minute": 0,
         "matchId": 2852835,
@@ -709,7 +709,6 @@
             },
             "attack": null
         }
->>>>>>> 63153353
     }
   ],
   "formations": {
