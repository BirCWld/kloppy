--- conflicted
+++ resolved
@@ -107,25 +107,6 @@
         assert player.player_id == "111319"
         assert player.jersey_no == 21
         assert str(player) == "Jesse Joronen"
-<<<<<<< HEAD
-        assert player.position.position_id == "1"
-        assert player.position.name == "Goalkeeper"
-
-        assert dataset.metadata.periods[0] == Period(
-            id=1,
-            start_timestamp=1537714933.608,
-            end_timestamp=1537717701.222,
-        )
-        assert dataset.metadata.periods[1] == Period(
-            id=2,
-            start_timestamp=1537718728.873,
-            end_timestamp=1537721737.788,
-        )
-        assert dataset.metadata.periods[4] == Period(
-            id=5,
-            start_timestamp=1537729501.81,
-            end_timestamp=1537730701.81,
-=======
 
     def test_player_position(self, dataset):
         """It should set the correct player position from the events"""
@@ -165,7 +146,6 @@
             assert period.id == i + 1
             assert period.start_timestamp == period_starts[i]
             assert period.end_timestamp == period_ends[i]
-            assert period.attacking_direction == AttackingDirection.NOT_SET
 
     def test_pitch_dimensions(self, dataset):
         """It should set the correct pitch dimensions"""
@@ -177,7 +157,6 @@
         """It should set the correct coordinate system"""
         assert dataset.metadata.coordinate_system == build_coordinate_system(
             Provider.OPTA, width=100, length=100
->>>>>>> bb2dbad4
         )
 
     def test_score(self, dataset):
